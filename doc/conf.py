--- conflicted
+++ resolved
@@ -38,12 +38,7 @@
           #'inheritance_diagram',
           'sphinx.ext.pngmath']
           #'sphinx.ext.jsmath',
-<<<<<<< HEAD
           #'numpydoc']
-=======
-          #'numpydoc'
-          ]
->>>>>>> 701d4b1e
 
 # Add any paths that contain templates here, relative to this directory.
 templates_path = ['_templates']
