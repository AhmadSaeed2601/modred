Welcome to the modred library!
------------------------------

This is an easy-to-use and parallelized library for finding modal decompositions
and reduced-order models.

Parallel implementations of the proper orthogonal decomposition (POD), balanced
POD (BPOD), dynamic mode decomposition (DMD), and Petrov-Galerkin projection are
provided, as well as serial implementations of the Observer Kalman filter
Identification method (OKID) and the Eigensystem Realization Algorithm (ERA).
modred is applicable to a wide range of problems and nearly any type of data.

For smaller and simpler datasets, there is a Matlab-like interface.
For larger and more complicated datasets, you can provide modred classes with
functions to interact with your data.

This work was supported by grants from the National Science Foundation (NSF) and
the Air Force Office of Scientific Research (AFOSR).


Installation
------------

To install::

  [sudo] pip install modred

or, download the source code and run::

  [sudo] python setup.py install

To check the installation, you can run the unit tests (parallel requires
mpi4py)::

  python -c 'import modred.tests; modred.tests.run()'

  mpiexec -n 3 python -c 'import modred.tests; modred.tests.run()'

Please report failures and installation problems to modred-discuss@googlegroups.com
with the following information:

1. Copy of the entire output of the tests or installation
2. Python version (``python -V``)
3. Numpy version (``python -c 'import numpy; print numpy.__version__'``)
4. Your operating system

<<<<<<< HEAD
The documentation is available at: http://packages.python.org/modred or can be
built from source by navigating to the install directory and calling::

  sphinx-build doc doc/build

Then simply open index.html in a web browser.  (Note that Sphinx 1.4 or higher
is required.)
=======
The documentation is available at: http://modred.readthedocs.io.
>>>>>>> 3779d7b2
<|MERGE_RESOLUTION|>--- conflicted
+++ resolved
@@ -36,22 +36,18 @@
 
   mpiexec -n 3 python -c 'import modred.tests; modred.tests.run()'
 
-Please report failures and installation problems to modred-discuss@googlegroups.com
-with the following information:
+Please report failures and installation problems to
+modred-discuss@googlegroups.com with the following information:
 
 1. Copy of the entire output of the tests or installation
 2. Python version (``python -V``)
 3. Numpy version (``python -c 'import numpy; print numpy.__version__'``)
 4. Your operating system
 
-<<<<<<< HEAD
-The documentation is available at: http://packages.python.org/modred or can be
+The documentation is available at http://modred.readthedocs.io or can be
 built from source by navigating to the install directory and calling::
 
   sphinx-build doc doc/build
 
 Then simply open index.html in a web browser.  (Note that Sphinx 1.4 or higher
-is required.)
-=======
-The documentation is available at: http://modred.readthedocs.io.
->>>>>>> 3779d7b2
+is required.)