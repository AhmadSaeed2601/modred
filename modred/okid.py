--- conflicted
+++ resolved
@@ -1,11 +1,8 @@
 """OKID function. (Book: Applied System Identification, Jer-Nan Juang, 1994)"""
 import numpy as np
 
-<<<<<<< HEAD
 from . import util
-=======
 from .py2to3 import range
->>>>>>> 0959f53d
 
 
 def OKID(inputs, outputs, num_Markovs):
